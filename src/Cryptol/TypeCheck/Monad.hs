--- conflicted
+++ resolved
@@ -112,34 +112,21 @@
 runInferM info (IM m) = SMT.withSolver (inpSolverConfig info) $ \solver ->
   do coutner <- newIORef 0
      rec ro <- return RO { iRange     = inpRange info
-<<<<<<< HEAD
-                     , iVars          = Map.map ExtVar (inpVars info)
-                     , iTVars         = []
-                     , iTSyns         = fmap mkExternal (inpTSyns info)
-                     , iNewtypes      = fmap mkExternal (inpNewtypes info)
-                     , iParamTypes    = Map.fromList $ map mkTyParam
-                                                     $ inpParamTypes info
-                     , iParamFuns     = inpParamFuns info
-                     , iParamConstraints = inpParamConstraints info
-
-                     , iSolvedHasLazy = iSolvedHas finalRW     -- RECURSION
-                     , iMonoBinds     = inpMonoBinds info
-                     , iSolver        = solver
-                     , iPrimNames     = inpPrimNames info
-                     , iSolveCounter  = coutner
-                     }
-=======
                          , iVars          = Map.map ExtVar (inpVars info)
                          , iTVars         = []
                          , iTSyns         = fmap mkExternal (inpTSyns info)
                          , iNewtypes      = fmap mkExternal (inpNewtypes info)
+                         , iParamTypes    = Map.fromList $ map mkTyParam
+                                                         $ inpParamTypes info
+                         , iParamFuns     = inpParamFuns info
+                         , iParamConstraints = inpParamConstraints info
+
                          , iSolvedHasLazy = iSolvedHas finalRW     -- RECURSION
                          , iMonoBinds     = inpMonoBinds info
                          , iSolver        = solver
                          , iPrimNames     = inpPrimNames info
                          , iSolveCounter  = coutner
                          }
->>>>>>> 942173b7
 
          (result, finalRW) <- runStateT rw
                             $ runReaderT ro m  -- RECURSION
