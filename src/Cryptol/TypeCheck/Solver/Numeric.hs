--- conflicted
+++ resolved
@@ -46,14 +46,9 @@
     <|> tryEqAddInf ctxt t1 t2
     <|> tryAddConst (=#=) t1 t2
     <|> tryCancelVar ctxt (=#=) t1 t2
-<<<<<<< HEAD
     <|> tryLinearSolution ctxt t1 t2
     <|> tryLinearSolution ctxt t2 t1
-=======
-    <|> tryLinearSolution t1 t2
-    <|> tryLinearSolution t2 t1
     <|> tryEqExp t1 t2
->>>>>>> 679c79aa
 
 -- | Try to solve @t1 /= t2@
 cryIsNotEqual :: Ctxt -> Type -> Type -> Solved
