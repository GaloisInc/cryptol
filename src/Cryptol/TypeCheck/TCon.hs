--- conflicted
+++ resolved
@@ -208,11 +208,8 @@
             | TCBit                    -- ^ Bit
             | TCInteger                -- ^ Integer
             | TCIntMod                 -- ^ @Z _@
-<<<<<<< HEAD
             | TCRational               -- ^ @Rational@
-=======
             | TCArray                  -- ^ @Array _ _@
->>>>>>> 2ff4d4c0
             | TCSeq                    -- ^ @[_] _@
             | TCFun                    -- ^ @_ -> _@
             | TCTuple Int              -- ^ @(_, _, _)@
@@ -312,11 +309,8 @@
       TCBit     -> text "Bit"
       TCInteger -> text "Integer"
       TCIntMod  -> text "Z"
-<<<<<<< HEAD
       TCRational -> text "Rational"
-=======
       TCArray   -> text "Array"
->>>>>>> 2ff4d4c0
       TCSeq     -> text "[]"
       TCFun     -> text "(->)"
       TCTuple 0 -> text "()"
